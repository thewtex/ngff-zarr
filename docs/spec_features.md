--- conflicted
+++ resolved
@@ -14,11 +14,8 @@
 - **Metadata**: Rich metadata support, including spatial metadata.
 - **Anatomical Orientation**: Support for anatomical orientation metadata
   (RFC-4).
-<<<<<<< HEAD
-=======
 - **High Content Screening (HCS)**: Complete support for plate and well data
   structures.
->>>>>>> 06174f57
 - **Sharded Zarr**: Support for sharded Zarr stores, allowing for scalable data
   management.
 - **Format conversion**: Conversion of most bioimaging file formats to OME-Zarr.
@@ -33,8 +30,6 @@
   Python data classes with Dask arrays.
 - **OME-Zarr v0.4 to v0.5**: Writes OME-Zarr versions 0.4 to 0.5, including
   support for RFC 4.
-<<<<<<< HEAD
-=======
 
 ## High Content Screening (HCS)
 
@@ -51,7 +46,6 @@
 
 See the [HCS documentation](./hcs.md) for detailed usage examples and
 implementation details.
->>>>>>> 06174f57
 
 ## RFCs Supported
 
